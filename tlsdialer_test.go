--- conflicted
+++ resolved
@@ -129,7 +129,9 @@
 
 func TestNotOKWithoutServerName(t *testing.T) {
 	fdStart := countTCPFiles()
-	conn, err := Dial("tcp", ADDR, false, nil)
+	conn, err := Dial("tcp", ADDR, true, &tls.Config{
+		ServerName: "localhost",
+	})
 	assert.Error(t, err, "There should have been a problem dialing")
 	if err != nil {
 		assert.Contains(t, err.Error(), CERTIFICATE_ERROR, "Wrong error on dial")
@@ -150,18 +152,6 @@
 	assert.Equal(t, fdStart, fdEnd, "Number of open files should be the same after test as before")
 }
 
-<<<<<<< HEAD
-func TestNotOKWithServerName(t *testing.T) {
-	_, err := Dial("tcp", ADDR, true, &tls.Config{
-		ServerName: "localhost",
-	})
-	if err == nil {
-		t.Error("There should have been a problem dialing")
-	} else {
-		if !strings.Contains(err.Error(), CERTIFICATE_ERROR) {
-			t.Errorf("Wrong error on dial: %s", err)
-		}
-=======
 func doTestTimeout(t *testing.T, timeout time.Duration) {
 	_, err := DialWithDialer(&net.Dialer{
 		Timeout: timeout,
@@ -169,7 +159,6 @@
 	assert.Error(t, err, "There should have been a problem dialing", timeout)
 	if err != nil {
 		assert.True(t, err.(net.Error).Timeout(), "Dial error should be timeout", timeout)
->>>>>>> 0bf0e02f
 	}
 }
 
